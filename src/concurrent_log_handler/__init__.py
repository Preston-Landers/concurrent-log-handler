# Copyright 2013 Lowell Alleman
#
#   Licensed under the Apache License, Version 2.0 (the "License"); you may not
#   use this file except in compliance with the License. You may obtain a copy
#   of the License at http://www.apache.org/licenses/LICENSE-2.0
#
#   Unless required by applicable law or agreed to in writing, software
#   distributed under the License is distributed on an "AS IS" BASIS, WITHOUT
#   WARRANTIES OR CONDITIONS OF ANY KIND, either express or implied. See the
#   License for the specific language governing permissions and limitations
#   under the License.

""" concurrent_log_handler: A smart replacement for the standard RotatingFileHandler

ConcurrentRotatingFileHandler:  This class is a log handler which is a drop-in
replacement for the python standard log handler 'RotateFileHandler', the primary
difference being that this handler will continue to write to the same file if
the file cannot be rotated for some reason, whereas the RotatingFileHandler will
strictly adhere to the maximum file size.  Unfortunately, if you are using the
RotatingFileHandler on Windows, you will find that once an attempted rotation
fails, all subsequent log messages are dropped.  The other major advantage of
this module is that multiple processes can safely write to a single log file.

To put it another way:  This module's top priority is preserving your log
records, whereas the standard library attempts to limit disk usage, which can
potentially drop log messages. If you are trying to determine which module to
use, there are number of considerations: What is most important: strict disk
space usage or preservation of log messages? What OSes are you supporting? Can
you afford to have processes blocked by file locks?

Concurrent access is handled by using file locks, which should ensure that log
messages are not dropped or clobbered. This means that a file lock is acquired
and released for every log message that is written to disk. (On Windows, you may
also run into a temporary situation where the log file must be opened and closed
for each log message.) This can have potentially performance implications. In my
testing, performance was more than adequate, but if you need a high-volume or
low-latency solution, I suggest you look elsewhere.

Warning: see notes in the README.md about changing rotation settings like maxBytes.
If different processes are writing to the same file, they should all have the same
settings at the same time, or unexpected behavior may result. This may mean that if you
change the logging settings at any point you may need to restart your app service
so that all processes are using the same settings at the same time.

This module currently only support the 'nt' and 'posix' platforms due to the
usage of the portalocker module.  I do not have access to any other platforms
for testing, patches are welcome.

See the README file for an example usage of this module.

This module supports Python 2.6 and later.

"""

import pwd, grp, stat
import os
import sys
import pwd, grp
import traceback
from logging import LogRecord
from logging.handlers import BaseRotatingHandler

from concurrent_log_handler.portalocker import LOCK_EX, LOCK_NB, LockException, lock, unlock

try:
    import codecs
except ImportError:
    codecs = None

# Random numbers for rotation temp file names, using secrets module if available (Python 3.6).
# Otherwise use `random.SystemRandom` if available, then fall back on `random.Random`.
try:
    # noinspection PyPackageRequirements
    from secrets import randbits
except ImportError:
    import random

    if hasattr(random, "SystemRandom"):  # May not be present in all Python editions
        # Should be safe to reuse `SystemRandom` - not software state dependant
        randbits = random.SystemRandom().getrandbits
    else:
        def randbits(nb):
            return random.Random().getrandbits(nb)

try:
    import gzip
except ImportError:
    gzip = None

__version__ = '0.9.7'
__author__ = "Preston Landers <planders@gmail.com>"
# __author__ = "Lowell Alleman"
__all__ = [
    "ConcurrentRotatingFileHandler",
]


# Workaround for handleError() in Python 2.7+ where record is written to stderr
class NullLogRecord(LogRecord):
    def __init__(self, *args, **kw):
        super(NullLogRecord, self).__init__(*args, **kw)

    def __getattr__(self, attr):
        return None


class ConcurrentRotatingFileHandler(BaseRotatingHandler):
    """
    Handler for logging to a set of files, which switches from one file to the
    next when the current file reaches a certain size. Multiple processes can
    write to the log file concurrently, but this may mean that the file will
    exceed the given size.
    """

    def __init__(self, filename, mode='a', maxBytes=0, backupCount=0,
                 encoding=None, debug=False, delay=0, use_gzip=False, owner=None, chmod=None):
        """
        Open the specified file and use it as the stream for logging.

        :param filename: name of the log file to output to.
        :param mode: write mode: defaults to 'a' for text append
        :param maxBytes: rotate the file at this size in bytes
        :param backupCount: number of rotated files to keep before deleting.
        :param encoding: text encoding for logfile
        :param debug: add extra debug statements to this class (for development)
        :param delay: see note below
        :param use_gzip: automatically gzip rotated logs if available.

        By default, the file grows indefinitely. You can specify particular
        values of maxBytes and backupCount to allow the file to rollover at
        a predetermined size.

        Rollover occurs whenever the current log file is nearly maxBytes in
        length. If backupCount is >= 1, the system will successively create
        new files with the same pathname as the base file, but with extensions
        ".1", ".2" etc. appended to it. For example, with a backupCount of 5
        and a base file name of "app.log", you would get "app.log",
        "app.log.1", "app.log.2", ... through to "app.log.5". The file being
        written to is always "app.log" - when it gets filled up, it is closed
        and renamed to "app.log.1", and if files "app.log.1", "app.log.2" etc.
        exist, then they are renamed to "app.log.2", "app.log.3" etc.
        respectively.

        If maxBytes is zero, rollover never occurs.

        On Windows, it is not possible to rename a file that is currently opened
        by another process.  This means that it is not possible to rotate the
        log files if multiple processes is using the same log file.  In this
        case, the current log file will continue to grow until the rotation can
        be completed successfully.  In order for rotation to be possible, all of
        the other processes need to close the file first.  A mechanism, called
        "degraded" mode, has been created for this scenario.  In degraded mode,
        the log file is closed after each log message is written.  So once all
        processes have entered degraded mode, the next rotation attempt should
        be successful and then normal logging can be resumed.  Using the 'delay'
        parameter may help reduce contention in some usage patterns.

        This log handler assumes that all concurrent processes logging to a
        single file will are using only this class, and that the exact same
        parameters are provided to each instance of this class.  If, for
        example, two different processes are using this class, but with
        different values for 'maxBytes' or 'backupCount', then odd behavior is
        expected. The same is true if this class is used by one application, but
        the RotatingFileHandler is used by another.
        """
        self.stream = None
<<<<<<< HEAD
        self.owner = owner
        self.chmod = chmod
=======
        self.use_gzip = True if gzip and use_gzip else False
>>>>>>> 37c4c841
        # Absolute file name handling done by FileHandler since Python 2.5  
        super(ConcurrentRotatingFileHandler, self).__init__(
            filename, mode, encoding=encoding, delay=delay)
        self.delay = delay
        self._rotateFailed = False
        self.maxBytes = maxBytes
        self.backupCount = backupCount

        self.stream_lock = None
        self._debug = debug

        # How many times have we recursively locked ourselves?
        # https://bugs.launchpad.net/python-concurrent-log-handler/+bug/1265150
        self._stream_lock_count = 0

        # For debug mode, swap out the "_degrade()" method with a more a verbose one.
        if debug:
            self._degrade = self._degrade_debug
            # self._console_log("concurrent-log-handler init %s" % (hash(self)), stack=False)

    def _open_lockfile(self):
        if self.stream_lock and not self.stream_lock.closed:
            self._console_log("Lockfile already open in this process")
            return
        # Use 'file.lock' and not 'file.log.lock' (Only handles the normal "*.log" case.)
        if self.baseFilename.endswith(".log"):
            lock_file = self.baseFilename[:-4]
        else:
            lock_file = self.baseFilename
        lock_file += ".lock"
        lock_path, lock_name = os.path.split(lock_file)
        # hide the file on Unix and generally from file completion
        lock_name = ".__" + lock_name
        lock_file = os.path.join(lock_path, lock_name)
        self._console_log(
            "concurrent-log-handler %s opening %s" % (hash(self), lock_file), stack=False)
        self.stream_lock = open(lock_file, "wb", buffering=0)

        self._do_chown_and_chmod(lock_file)

    def _do_file_unlock(self):
        self._console_log("in _do_file_unlock for %s" % (self.stream_lock,), stack=False)
        self._stream_lock_count = 0
        try:
            if self.stream_lock:
                unlock(self.stream_lock)
                self.stream_lock.close()
                self.stream_lock = None
            self._close()
            self._console_log(
                ">release complete lock for %s" % (self.stream_lock,), stack=False)
        except (OSError, ValueError, LockException) as e:
            # May be closed already but that's ok
            self._console_log(e, stack=True)
            # pass

    def _open(self, mode=None):
        """
        Open the current base file with the (original) mode and encoding.
        Return the resulting stream.
        
        Note:  Copied from stdlib.  Added option to override 'mode'
        """
        if mode is None:
            mode = self.mode
        if self.encoding is None:
            stream = open(self.baseFilename, mode)
        else:
            stream = codecs.open(self.baseFilename, mode, self.encoding)

<<<<<<< HEAD
        self._do_chown_and_chmod(self.baseFilename)
=======
        # Set file permission
        rotated_file_name = '%s.1%s' % (self.baseFilename, '.gz' if self.use_gzip else '')
        if os.path.exists(rotated_file_name):
            currMode = os.stat(rotated_file_name).st_mode
            os.chmod(self.baseFilename, currMode)

            # Set file owner
            uid = os.stat(rotated_file_name).st_uid
            gid = os.stat(rotated_file_name).st_gid
            os.chown(self.baseFilename, uid, gid)
>>>>>>> 37c4c841

        return stream

    def _close(self):
        """ Close file stream.  Unlike close(), we don't tear anything down, we
        expect the log to be re-opened after rotation."""
        if self.stream:
            try:
                if not self.stream.closed:
                    # Flushing probably isn't technically necessary, but it feels right
                    self.stream.flush()
                    self.stream.close()
            finally:
                self.stream = None

    def _console_log(self, msg, stack=False):
        if not self._debug:
            return
        import threading
        tid = threading.current_thread().name
        pid = os.getpid()
        stack_str = ''
        if stack:
            stack_str = ":\n" + "".join(traceback.format_stack())
        print("[%s %s %s] %s%s" % (tid, pid, hash(self), msg, stack_str,))

    def acquire(self):
        """ Acquire thread and file locks.  Re-opening log for 'degraded' mode.
        """
        self._console_log("In acquire", stack=True)

        # handle thread lock
        super(ConcurrentRotatingFileHandler, self).acquire()

        # noinspection PyBroadException
        try:
            self._open_lockfile()
        except Exception:
            self.handleError(NullLogRecord())

        # Issue a file lock.  (This is inefficient for multiple active threads
        # within a single process. But if you're worried about high-performance,
        # you probably aren't using this log handler.)
        self._stream_lock_count += 1
        self._console_log(">> stream_lock_count = %s" % (self._stream_lock_count,))
        if self._stream_lock_count == 1:
            self._console_log(">Getting lock for %s" % (self.stream_lock,), stack=True)

            lock(self.stream_lock, LOCK_EX)
            self.stream = self._open()
            # self._console_log("Got lock", stack=False)
            # Stream will be opened as part by FileHandler.emit()

    # noinspection PyBroadException
    def release(self):
        """ Release file and thread locks. If in 'degraded' mode, close the
        stream to reduce contention until the log files can be rotated. """
        self._console_log("In release", stack=True)
        try:
            if self._rotateFailed:
                self._close()
        except Exception:
            self.handleError(NullLogRecord())
        finally:
            try:
                self._stream_lock_count -= 1
                if self._stream_lock_count < 0:
                    self._stream_lock_count = 0
                if self._stream_lock_count == 0:
                    self._do_file_unlock()
                    self._console_log("#completed release", stack=False)
                elif self._stream_lock_count:
                    self._console_log(
                        "#inner release (%s)" % (self._stream_lock_count,), stack=True)
            except Exception:
                self.handleError(NullLogRecord())
            finally:
                # release thread lock
                super(ConcurrentRotatingFileHandler, self).release()

    def close(self):
        """
        Close log stream and stream_lock. """
        self._console_log("In close()", stack=True)
        try:
            self._close()
        finally:
            self._do_file_unlock()
            self.stream_lock = None
            super(ConcurrentRotatingFileHandler, self).close()

    def _degrade(self, degrade, msg, *args):
        """ Set degrade mode or not.  Ignore msg. """
        self._rotateFailed = degrade
        del msg, args  # avoid pychecker warnings

    def _degrade_debug(self, degrade, msg, *args):
        """ A more colorful version of _degade(). (This is enabled by passing
        "debug=True" at initialization).
        """
        if degrade:
            if not self._rotateFailed:
                sys.stderr.write("Degrade mode - ENTERING - (pid=%d)  %s\n" %
                                 (os.getpid(), msg % args))
                self._rotateFailed = True
        else:
            if self._rotateFailed:
                # self._console_log("Exiting degrade")
                sys.stderr.write("Degrade mode - EXITING  - (pid=%d)   %s\n" %
                                 (os.getpid(), msg % args))
                self._rotateFailed = False

    def doRollover(self):
        """
        Do a rollover, as described in __init__().
        """
        self._close()
        if self.backupCount <= 0:
            # Don't keep any backups, just overwrite the existing backup file
            # Locking doesn't much matter here; since we are overwriting it anyway
            self.stream = self._open("w")
            return
        try:
            # Determine if we can rename the log file or not. Windows refuses to
            # rename an open file, Unix is inode base so it doesn't care.

            # Attempt to rename logfile to tempname:
            # There is a slight race-condition here, but it seems unavoidable
            tmpname = None
            while not tmpname or os.path.exists(tmpname):
                tmpname = "%s.rotate.%08d" % (self.baseFilename, randbits(64))
            try:
                # Do a rename test to determine if we can successfully rename the log file
                os.rename(self.baseFilename, tmpname)

                if self.use_gzip:
                    self.do_gzip(tmpname)
            except (IOError, OSError):
                exc_value = sys.exc_info()[1]
                self._console_log(
                    "rename failed.  File in use? exception=%s" % (exc_value,))
                self._degrade(
                    True, "rename failed.  File in use? exception=%s", exc_value)
                return

            gzip_ext = ''
            if self.use_gzip:
                gzip_ext = '.gz'

            def do_rename(source_fn, dest_fn):
                self._console_log("Rename %s -> %s" % (source_fn, dest_fn + gzip_ext))
                if os.path.exists(dest_fn):
                    os.remove(dest_fn)
                if os.path.exists(dest_fn + gzip_ext):
                    os.remove(dest_fn + gzip_ext)
                source_gzip = source_fn + gzip_ext
                if os.path.exists(source_gzip):
                    os.rename(source_gzip, dest_fn + gzip_ext)
                elif os.path.exists(source_fn):
                    os.rename(source_fn, dest_fn)

            # Q: Is there some way to protect this code from a KeyboardInterrupt?
            # This isn't necessarily a data loss issue, but it certainly does 
            # break the rotation process during stress testing.

            # There is currently no mechanism in place to handle the situation
            # where one of these log files cannot be renamed. (Example, user
            # opens "logfile.3" in notepad); we could test rename each file, but
            # nobody's complained about this being an issue; so the additional
            # code complexity isn't warranted.
            for i in range(self.backupCount - 1, 0, -1):
                sfn = "%s.%d" % (self.baseFilename, i)
                dfn = "%s.%d" % (self.baseFilename, i + 1)
                if os.path.exists(sfn + gzip_ext):
                    do_rename(sfn, dfn)
            dfn = self.baseFilename + ".1"
            do_rename(tmpname, dfn)

<<<<<<< HEAD
            if self.use_gzip:
                logFilename = self.baseFilename + ".1.gz"
                self._do_chown_and_chmod(logFilename)

=======
>>>>>>> 37c4c841
            self._console_log("Rotation completed")
            self._degrade(False, "Rotation completed")
        finally:
            # Re-open the output stream, but if "delay" is enabled then wait
            # until the next emit() call. This could reduce rename contention in
            # some usage patterns.
            if not self.delay:
                self.stream = self._open()

    def shouldRollover(self, record):
        """
        Determine if rollover should occur.

        For those that are keeping track. This differs from the standard
        library's RotatingLogHandler class. Because there is no promise to keep
        the file size under maxBytes we ignore the length of the current record.
        """
        del record  # avoid pychecker warnings
        # Is stream is not yet open, skip rollover check. (Check will occur on
        # next message, after emit() calls _open())
        if self.stream is None:
            return False
        if self._shouldRollover():
            # If some other process already did the rollover (which is possible
            # on Unix) the file our stream may now be named "log.1", thus
            # triggering another rollover. Avoid this by closing and opening
            # "log" again.
            self._close()
            self.stream = self._open()
            return self._shouldRollover()
        return False

    def _shouldRollover(self):
        if self.maxBytes > 0:  # are we rolling over?
            self.stream.seek(0, 2)  # due to non-posix-compliant Windows feature
            if self.stream.tell() >= self.maxBytes:
                return True
            else:
                self._degrade(False, "Rotation done or not needed at this time")
        return False

    def do_gzip(self, input_filename):
        if not gzip:
            self._console_log("#no gzip available", stack=False)
            return
        out_filename = input_filename + ".gz"
        # TODO: we probably need to buffer large files here to avoid memory problems
        with open(input_filename, "rb") as input_fh:
            with gzip.open(out_filename, "wb") as gzip_fh:
                gzip_fh.write(input_fh.read())
        os.remove(input_filename)
        self._console_log("#gzipped: %s" % (out_filename,), stack=False)
        return
    
    def _do_chown_and_chmod(self, filename):
        if self.owner:
            uid = pwd.getpwnam(self.owner[0]).pw_uid
            gid = grp.getgrnam(self.owner[1]).gr_gid

            os.chown(filename, uid, gid)

        if self.chmod:
            os.chmod(filename, self.chmod)

# Publish this class to the "logging.handlers" module so that it can be use
# from a logging config file via logging.config.fileConfig().
import logging.handlers

logging.handlers.ConcurrentRotatingFileHandler = ConcurrentRotatingFileHandler<|MERGE_RESOLUTION|>--- conflicted
+++ resolved
@@ -125,6 +125,8 @@
         :param debug: add extra debug statements to this class (for development)
         :param delay: see note below
         :param use_gzip: automatically gzip rotated logs if available.
+        :param owner: owner of log files.
+        :param chmod: permission of log files.
 
         By default, the file grows indefinitely. You can specify particular
         values of maxBytes and backupCount to allow the file to rollover at
@@ -164,12 +166,9 @@
         the RotatingFileHandler is used by another.
         """
         self.stream = None
-<<<<<<< HEAD
         self.owner = owner
         self.chmod = chmod
-=======
         self.use_gzip = True if gzip and use_gzip else False
->>>>>>> 37c4c841
         # Absolute file name handling done by FileHandler since Python 2.5  
         super(ConcurrentRotatingFileHandler, self).__init__(
             filename, mode, encoding=encoding, delay=delay)
@@ -180,6 +179,7 @@
 
         self.stream_lock = None
         self._debug = debug
+        self.use_gzip = True if gzip and use_gzip else False
 
         # How many times have we recursively locked ourselves?
         # https://bugs.launchpad.net/python-concurrent-log-handler/+bug/1265150
@@ -240,20 +240,7 @@
         else:
             stream = codecs.open(self.baseFilename, mode, self.encoding)
 
-<<<<<<< HEAD
         self._do_chown_and_chmod(self.baseFilename)
-=======
-        # Set file permission
-        rotated_file_name = '%s.1%s' % (self.baseFilename, '.gz' if self.use_gzip else '')
-        if os.path.exists(rotated_file_name):
-            currMode = os.stat(rotated_file_name).st_mode
-            os.chmod(self.baseFilename, currMode)
-
-            # Set file owner
-            uid = os.stat(rotated_file_name).st_uid
-            gid = os.stat(rotated_file_name).st_gid
-            os.chown(self.baseFilename, uid, gid)
->>>>>>> 37c4c841
 
         return stream
 
@@ -432,13 +419,10 @@
             dfn = self.baseFilename + ".1"
             do_rename(tmpname, dfn)
 
-<<<<<<< HEAD
             if self.use_gzip:
                 logFilename = self.baseFilename + ".1.gz"
                 self._do_chown_and_chmod(logFilename)
 
-=======
->>>>>>> 37c4c841
             self._console_log("Rotation completed")
             self._degrade(False, "Rotation completed")
         finally:
